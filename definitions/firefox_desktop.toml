[metrics]

[metrics.active_hours]
friendly_name = "Active hours"
description = """
    Measures the amount of time (in 5-second increments) during which
    Firefox received user input from a keyboard or mouse. The Firefox
    window does not need to be focused.
"""
select_expression = '{{agg_sum("active_hours_sum")}}'
data_source = "clients_daily"


[metrics.uri_count]
data_source = "clients_daily"
select_expression = '{{agg_sum("scalar_parent_browser_engagement_total_uri_count_sum")}}'
friendly_name = "URIs visited"
description = """
    Counts the total number of URIs visited.
    Includes within-page navigation events (e.g. to anchors).
"""
category = "performance"
type = "scalar"


[metrics.search_count]
data_source = "search_clients_engines_sources_daily"
select_expression = '{{agg_sum("sap")}}'
friendly_name = "SAP searches"
description = """
    Counts the number of searches a user performed through Firefox's
    Search Access Points.
    Learn more in the
    [search data documentation](https://docs.telemetry.mozilla.org/datasets/search.html).
"""
category = "search"
type = "scalar"

[metrics.tagged_search_count]
data_source = "search_clients_engines_sources_daily"
select_expression = '{{agg_sum("tagged_sap")}}'
friendly_name = "Tagged SAP searches"
description = """
    Counts the number of searches a user performed through Firefox's
    Search Access Points that were submitted with a partner code
    and were potentially revenue-generating.
    Learn more in the
    [search data documentation](https://docs.telemetry.mozilla.org/datasets/search.html).
"""
category = "search"
type = "scalar"


[metrics.tagged_follow_on_search_count]
data_source = "search_clients_engines_sources_daily"
select_expression = '{{agg_sum("tagged_follow_on")}}'
friendly_name = "Tagged follow-on searches"
description = """
    Counts the number of follow-on searches with a Mozilla partner tag.
    These are additional searches that users performed from a search engine
    results page after executing a tagged search through a SAP.
    Learn more in the
    [search data documentation](https://docs.telemetry.mozilla.org/datasets/search.html).
"""
category = "search"
type = "scalar"


[metrics.ad_clicks]
data_source = "search_clients_engines_sources_daily"
select_expression = '{{agg_sum("ad_click")}}'
friendly_name = "Ad clicks"
description = """
    Counts clicks on ads on search engine result pages with a Mozilla
    partner tag.
"""
category = "search"
type = "scalar"


[metrics.searches_with_ads]
data_source = "search_clients_engines_sources_daily"
select_expression = '{{agg_sum("search_with_ads")}}'
friendly_name = "Search result pages with ads"
description = """
    Counts search result pages served with advertising.
    Users may not actually see these ads thanks to e.g. ad-blockers.
    Learn more in the
    [search analysis documentation](https://mozilla-private.report/search-analysis-docs/book/in_content_searches.html).
"""
category = "search"
type = "scalar"

[metrics.organic_search_count]
data_source = "search_clients_engines_sources_daily"
select_expression = '{{agg_sum("organic")}}'
friendly_name = "Organic searches"
description = """
    Counts organic searches, which are searches that are _not_ performed
    through a Firefox SAP and which are not monetizable.
    Learn more in the
    [search data documentation](https://docs.telemetry.mozilla.org/datasets/search.html).
"""
category = "search"
type = "scalar"


[metrics.search_with_ads_organic]
data_source = "search_clients_engines_sources_daily"
select_expression = '{{agg_sum("search_with_ads_organic")}}'
friendly_name = "Organic searches with ads"
description = """
    Counts search result pages from organic searches served with advertising. Organic searches 
    are _not_ performed through a Firefox SAP and are not monetizable. 
    Users may not actually see these ads thanks to e.g. ad-blockers.
    Learn more in the
    [search analysis documentation](https://mozilla-private.report/search-analysis-docs/book/in_content_searches.html).
"""
category = "search"
type = "scalar"


[metrics.ad_clicks_organic]
data_source = "search_clients_engines_sources_daily"
select_expression = '{{agg_sum("ad_click_organic")}}'
friendly_name = "Organic ad clicks"
description = """
    Counts clicks on ads on search engine result pages organic searches.
    Organic searches are _not_ performed through a Firefox SAP and are not monetizable. 
"""


[metrics.unenroll]
data_source = "normandy_events"
select_expression='''{{agg_any(
    """
        event_category = 'normandy'
        AND event_method = 'unenroll'
        AND event_string_value = '{experiment_slug}'
    """
)}}'''
friendly_name = "Unenrollments"
description = """
    Counts the number of clients with an experiment unenrollment event.
"""
bigger_is_better = false


[metrics.view_about_logins]
data_source = "events"
select_expression = '''{{agg_any(
    """
            event_method = 'open_management'
            AND event_category = 'pwmgr'
        """
)}}'''
friendly_name = "about:logins viewers"
description = """
    Counts the number of clients that viewed about:logins.
"""


[metrics.view_about_protections]
data_source = "events"
select_expression = '''{{agg_any(
    """
            event_method = 'show'
            AND event_object = 'protection_report'
        """
)}}'''
friendly_name = "about:protections viewers"
description = """
    Counts the number of clients that viewed about:protections.
"""



[metrics.connect_fxa]
data_source = "events"
select_expression = '''{{agg_any(
    """
            event_method = 'connect'
            AND event_object = 'account'
        """
)}}'''
friendly_name = "Connected FxA"
description = """
    Counts the number of clients that took action to connect to FxA.
    This does not include clients that were already connected to FxA at
    the start of the experiment and remained connected.
"""


[metrics.pocket_rec_clicks]
data_source = "activity_stream_events"
select_expression = """COUNTIF(
    event = 'CLICK'
    AND source = 'CARDGRID'
    AND JSON_EXTRACT_SCALAR(value, '$.card_type') = 'organic'
)"""
friendly_name = "Clicked Pocket organic recs in New Tab"
description = """
    Counts the number of Pocket rec clicks made by each client.
"""


[metrics.pocket_spoc_clicks]
data_source = "activity_stream_events"
select_expression = """COUNTIF(
    event = 'CLICK'
    AND source = 'CARDGRID'
    AND JSON_EXTRACT_SCALAR(value, '$.card_type') = 'spoc'
)"""
friendly_name = "Clicked Pocket sponsored content in New Tab"
description = """
    Counts the number of Pocket sponsored content clicks made by each client.
"""


[metrics.days_of_use]
data_source = "clients_daily"
select_expression = "COUNT(submission_date)"
friendly_name = "Days of use"
description = "The number of days in the interval that each client sent a main ping."


[metrics.qualified_cumulative_days_of_use]
data_source = "clients_daily"
select_expression = """COUNTIF(
    active_hours_sum > 0 AND
    scalar_parent_browser_engagement_total_uri_count_normal_and_private_mode_sum > 0
)"""
friendly_name = "QCDOU"
description = """
    The number of days in the interval that each client sent a main ping,
    given that the client had >0 active hours and >0 URIs loaded.
"""


[metrics.disable_pocket_clicks]
data_source = "activity_stream_events"
select_expression = """COUNTIF(
    event = 'PREF_CHANGED'
    AND source = 'TOP_STORIES'
    AND JSON_EXTRACT_SCALAR(value, '$.status') = 'false'
)"""
friendly_name = "Disabled Pocket in New Tab"
description = """
    Counts the number of clicks to disable Pocket in New Tab made by each client.
"""


[metrics.disable_pocket_spocs_clicks]
data_source = "activity_stream_events"
select_expression = """COUNTIF(
    event = 'PREF_CHANGED'
    AND source = 'POCKET_SPOCS'
    AND JSON_EXTRACT_SCALAR(value, '$.status') = 'false'
)"""
friendly_name = "Disabled Pocket sponsored content in New Tab"
description = """
    Counts the number of clicks to disable Pocket sponsored content
    in New Tab made by each client.
"""



[metrics.content_shutdown_crashes]
data_source = "crash"
select_expression = "SUM(IF(REGEXP_CONTAINS(payload.process_type, 'content') AND REGEXP_CONTAINS(payload.metadata.ipc_channel_error, 'ShutDownKill'), 1, 0))"
friendly_name = "Content Shutdown Crashes"
description = "Number of Content Shutdown Crashes"
category = "stability"
type = "scalar"

[metrics.content_crashes]
data_source = "crash"
select_expression = "SUM(IF(REGEXP_CONTAINS(payload.process_type, 'content') AND NOT REGEXP_CONTAINS(COALESCE(payload.metadata.ipc_channel_error, ''), 'ShutDownKill'), 1, 0))"
friendly_name = "Content Crashes"
description = "Number of Content Crashes"
category = "stability"
type = "scalar"

[metrics.shutdown_hangs]
data_source = "crash"
select_expression = "SUM(IF(payload.metadata.moz_crash_reason LIKE 'MOZ_CRASH%', 1, 0))"
friendly_name = "Shutdown Hangs"
description = "Number of Shutdown Hangs"
category = "stability"
type = "scalar"

[metrics.oom_crashes]
data_source = "crash"
select_expression = "SUM(IF(payload.metadata.oom_allocation_size IS NOT NULL, 1, 0))"
friendly_name = "OOM Crashes"
description = "Number of Out of Memory Crashes"
category = "stability"
type = "scalar"

[metrics.main_crashes]
data_source = "crash"
select_expression = "SUM(IF(payload.process_type = 'main' OR payload.process_type IS NULL, 1, 0))"
friendly_name = "Main Crashes"
description = "Number of Main Crashes"
category = "stability"
type = "scalar"

[metrics.startup_crashes]
data_source = "crash"
select_expression = "SUM(IF(payload.metadata.startup_crash = '1', 1, 0))"
friendly_name = "Startup Crashes"
description = "Number of Startup Crashes"
category = "stability"
type = "scalar"

[metrics.gmplugin_crashes]
data_source = "main"
select_expression = "SUM(COALESCE(`moz-fx-data-shared-prod`.udf.keyed_histogram_get_sum(payload.keyed_histograms.subprocess_crashes_with_dump,'gmplugin'), 0))"
friendly_name = "Gmplugin Crashes"
description = "Number of GMPlugin (for loading DRM media in a highly sandboxed process) Crashes"
category = "stability"
type = "scalar"

[metrics.gpu_crashes]
data_source = "main"
select_expression = "SUM(COALESCE(`moz-fx-data-shared-prod`.udf.keyed_histogram_get_sum(payload.keyed_histograms.subprocess_crashes_with_dump, 'gpu'), 0))"
friendly_name = "Gpu Crashes"
description = "Number of GPU Crashes"
category = "stability"
type = "scalar"

[metrics.plugin_crashes]
data_source = "main"
select_expression = "SUM(COALESCE(`moz-fx-data-shared-prod`.udf.keyed_histogram_get_sum(payload.keyed_histograms.subprocess_crashes_with_dump, 'plugin'), 0))"
friendly_name = "Plugin Crashes"
description = "Number of Plugin Crashes"
category = "stability"
type = "scalar"

[metrics.child_process_launch_ms]
data_source = "main"
select_expression = "ARRAY_AGG(mozfun.hist.extract(payload.histograms.child_process_launch_ms) IGNORE NULLS)"
friendly_name = "Child Process Launch Ms"
description = "Time spent in the generic child process launching code, which is run off-main-thread and used by all child process types"
category = "performance"
type = "histogram"

[metrics.content_process_count]
data_source = "main"
select_expression = "ARRAY_AGG(mozfun.hist.extract(payload.histograms.content_process_count) IGNORE NULLS)"
friendly_name = "Content Process Count"
description = "A count of the number of content processes, collected every five minutes."
category = "performance"
type = "histogram"

[metrics.content_process_max]
data_source = "main"
select_expression = "ARRAY_AGG(mozfun.hist.extract(payload.histograms.content_process_max) IGNORE NULLS)"
friendly_name = "Content Process Max"
category = "performance"
description = "The maximum number of content processes, submitted when a new maximum is reached."
type = "histogram"

[metrics.checkerboard_severity]
data_source = "main"
select_expression = "ARRAY_AGG(mozfun.hist.extract(payload.histograms.checkerboard_severity) IGNORE NULLS)"
friendly_name = "Checkerboard Severity"
description = "Opaque measure of the severity of a checkerboard event"
category = "performance"
type = "histogram"

[metrics.content_frame_time_vsync]
data_source = "main"
select_expression = "ARRAY_AGG(mozfun.hist.extract(payload.histograms.content_frame_time_vsync) IGNORE NULLS)"
friendly_name = "Content Frame Time Vsync"
description = "The time, in percentage of a vsync interval, spent from the vsync that started a paint in the content process until that frame is presented in the compositor."
category = "performance"
type = "histogram"

[metrics.fx_new_window_ms]
data_source = "main"
select_expression = "ARRAY_AGG(mozfun.hist.extract(payload.histograms.fx_new_window_ms) IGNORE NULLS)"
friendly_name = "Fx New Window Ms"
description = "Firefox: Time taken to open a new browser window (ms)"
category = "performance"
type = "histogram"

[metrics.fx_tab_switch_composite_e10s_ms]
data_source = "main"
select_expression = "ARRAY_AGG(mozfun.hist.extract(payload.histograms.fx_tab_switch_composite_e10s_ms) IGNORE NULLS)"
friendly_name = "Fx Tab Switch Composite E10S Ms"
description = "Firefox: Time in ms between tab selection and first composite of the tab content in e10s windows"
category = "performance"
type = "histogram"

[metrics.fx_tab_switch_total_e10s_ms]
data_source = "main"
select_expression = "ARRAY_AGG(mozfun.hist.extract(payload.histograms.fx_tab_switch_total_e10s_ms) IGNORE NULLS)"
friendly_name = "Fx Tab Switch Total E10S Ms"
description = "Firefox: Time in ms between tab selection and tab content paint in e10s windows"
category = "performance"
type = "histogram"

[metrics.timestamps_first_paint_two]
data_source = "main"
select_expression = "SUM(payload.processes.parent.scalars.timestamps_first_paint_two)"
friendly_name = "Timestamps First Paint Two"
description = "Record the timestamp of the first main window paint, in milliseconds since process start. Intended to replace first_paint since first_paint is broken."
category = "performance"
type = "scalar"

[metrics.timestamps_about_home_topsites_first_paint]
data_source = "main"
select_expression = "SUM(payload.processes.parent.scalars.timestamps_about_home_topsites_first_paint)"
friendly_name = "Timestamps About Home Topsites First Paint"
description = "Record the timestamp of when the first about:home's Topsites are painted. Only records if about:home is set as the default homepage, and if sessions are not being restored by default."
type = "scalar"

[metrics.keypress_present_latency_ms]
data_source = "main"
select_expression = "ARRAY_AGG(mozfun.hist.extract(payload.processes.gpu.histograms.keypress_present_latency) IGNORE NULLS)"
friendly_name = "Keypress Present Latency Ms"
description = "Time between receiving a keypress event on the event loop and compositing its result onto the screen (ms)"
category = "performance"
type = "histogram"

[metrics.scroll_present_latency]
data_source = "main"
select_expression = "ARRAY_AGG(mozfun.hist.extract(payload.processes.gpu.histograms.scroll_present_latency) IGNORE NULLS)"
friendly_name = "Scroll Present Latency"
description = "Time between receiving a scroll event on the event loop and compositing its result onto the screen (ms)"
category = "performance"
type = "histogram"

[metrics.memory_total]
data_source = "main"
select_expression = "ARRAY_AGG(mozfun.hist.extract(payload.histograms.memory_total) IGNORE NULLS)"
friendly_name = "Memory Total"
description = "Total Memory Across All Processes (KB)"
category = "performance"
type = "histogram"

[metrics.cycle_collector_max_pause]
data_source = "main"
select_expression = "ARRAY_AGG(mozfun.hist.extract(payload.histograms.cycle_collector_max_pause) IGNORE NULLS)"
friendly_name = "Cycle Collector Max Pause"
description = "Longest pause for an individual slice of one cycle collection, including preparation (ms)"
category = "performance"
type = "histogram"

[metrics.cycle_collector_max_pause_content]
data_source = "main"
select_expression = "ARRAY_AGG(mozfun.hist.extract(payload.processes.content.histograms.cycle_collector_max_pause) IGNORE NULLS)"
friendly_name = "Cycle Collector Max Pause Content"
description = "Longest pause for an individual slice of one cycle collection, including preparation (ms)"
category = "performance"
type = "histogram"

[metrics.cycle_collector_visited_gced]
data_source = "main"
select_expression = "ARRAY_AGG(mozfun.hist.extract(payload.processes.content.histograms.cycle_collector_visited_gced) IGNORE NULLS)"
friendly_name = "Cycle Collector Visited GCED"
description = "Number of JS objects visited by the cycle collector"
category = "performance"
type = "histogram"

[metrics.cycle_collector_visited_ref_counted]
data_source = "main"
select_expression = "ARRAY_AGG(mozfun.hist.extract(payload.processes.content.histograms.cycle_collector_visited_ref_counted) IGNORE NULLS)"
friendly_name = "Cycle Collector Visited Ref Counted"
description = "Number of ref counted objects visited by the cycle collector"
category = "performance"
type = "histogram"

[metrics.gc_max_pause_2]
data_source = "main"
select_expression = "ARRAY_AGG(mozfun.hist.extract(payload.histograms.gc_max_pause_ms_2) IGNORE NULLS)"
friendly_name = "Gc Max Pause 2"
description = "Longest GC slice in a GC (ms)"
category = "performance"
type = "histogram"

[metrics.gc_max_pause_2_content]
data_source = "main"
select_expression = "ARRAY_AGG(mozfun.hist.extract(payload.processes.content.histograms.gc_max_pause_ms_2) IGNORE NULLS)"
friendly_name = "Gc Max Pause 2 Content"
description = "Longest GC slice in a GC (ms)"
category = "performance"
type = "histogram"

[metrics.gc_ms]
data_source = "main"
select_expression = "ARRAY_AGG(mozfun.hist.extract(payload.histograms.gc_ms) IGNORE NULLS)"
friendly_name = "Gc Ms"
description = "Time spent running JS GC (ms)"
category = "performance"
type = "histogram"

[metrics.gc_ms_content]
data_source = "main"
select_expression = "ARRAY_AGG(mozfun.hist.extract(payload.processes.content.histograms.gc_ms) IGNORE NULLS)"
friendly_name = "Gc Ms Content"
description = "Time spent running JS GC (ms) in the content process"
category = "performance"
type = "histogram"

[metrics.gc_slice_during_idle]
data_source = "main"
select_expression = "ARRAY_AGG(mozfun.hist.extract(payload.histograms.gc_slice_during_idle) IGNORE NULLS)"
friendly_name = "Gc Slice During Idle"
description = "Percent of GC slice done during idle time"
category = "performance"
type = "histogram"

[metrics.gc_slice_during_idle_content]
data_source = "main"
select_expression = "ARRAY_AGG(mozfun.hist.extract(payload.processes.content.histograms.gc_slice_during_idle) IGNORE NULLS)"
friendly_name = "Gc Slice During Idle Content"
description = "Percent of GC slice done during idle time in the content process"
category = "performance"
type = "histogram"

[metrics.gc_non_incremental]
data_source = "main"
select_expression = "ARRAY_AGG(mozfun.hist.extract(payload.histograms.gc_non_incremental) IGNORE NULLS)"
friendly_name = "Gc Non Incremental"
description = "Was the GC non-incremental?"
category = "performance"
type = "histogram"

[metrics.gc_reason_2]
data_source = "main"
select_expression = "ARRAY_AGG(mozfun.hist.extract(payload.processes.content.histograms.gc_reason_2) IGNORE NULLS)"
friendly_name = "Gc Reason 2"
description = "Reason (enum value) for initiating a GC"
category = "performance"
type = "histogram"

[metrics.gc_mark_rate_2]
data_source = "main"
select_expression = "ARRAY_AGG(mozfun.hist.extract(payload.processes.content.histograms.gc_mark_rate_2) IGNORE NULLS)"
friendly_name = "Gc Mark Rate 2"
description = "The number of objects marked per ms during GC."
category = "performance"
type = "histogram"

[metrics.gc_budget_overrun]
data_source = "main"
select_expression = "ARRAY_AGG(mozfun.hist.extract(payload.histograms.gc_budget_overrun) IGNORE NULLS)"
friendly_name = "Gc Budget Overrun"
description = "How long a GC slice ran over its budget in microseconds"
category = "performance"
type = "histogram"

[metrics.memory_unique_content_startup]
data_source = "main"
select_expression = "ARRAY_AGG(mozfun.hist.extract(payload.processes.content.histograms.memory_unique_content_startup) IGNORE NULLS)"
friendly_name = "Memory Unique Content Startup"
description = "Unique Set Size of Content Process at Startup (KB)"
category = "performance"
type = "histogram"

[metrics.perf_first_contentful_paint_ms]
data_source = "main"
select_expression = "ARRAY_AGG(mozfun.hist.extract(payload.processes.content.histograms.perf_first_contentful_paint_ms) IGNORE NULLS)"
friendly_name = "Perf First Contentful Paint Ms"
description = "The time between navigationStart and the first contentful paint of a foreground http or https root content document, in milliseconds. The contentful paint timestamp is taken during display list building and does not include rasterization or compositing of that paint."
category = "performance"
type = "histogram"

[metrics.time_to_first_interaction_ms]
data_source = "main"
select_expression = "ARRAY_AGG(mozfun.hist.extract(payload.histograms.time_to_first_interaction_ms) IGNORE NULLS)"
friendly_name = "Time To First Interaction Ms"
description = "Time in milliseconds from the first non-blank paint to the creation time of the next click, key, mouse or scroll event per top-level content browsing context."
category = "performance"
type = "histogram"

[metrics.perf_page_load_time_ms]
data_source = "main"
select_expression = "ARRAY_AGG(mozfun.hist.extract(payload.processes.content.histograms.perf_page_load_time_ms) IGNORE NULLS)"
friendly_name = "Perf Page Load Time Ms"
description = "Time in milliseconds from navigationStart to loadEventStart for the foreground http or https root content document"
category = "performance"
type = "histogram"

[metrics.input_event_response_coalesced]
data_source = "main"
select_expression = "ARRAY_AGG(mozfun.hist.extract(payload.processes.content.histograms.input_event_response_coalesced_ms) IGNORE NULLS)"
friendly_name = "Input Event Response Coalesced"
description = "Time (ms) from the Input event being created to the end of it being handled, but with overlapping events coalesced."
category = "performance"
type = "histogram"

[metrics.mouseup_followed_by_click_present_latency]
data_source = "main"
select_expression = "ARRAY_AGG(mozfun.hist.extract(payload.processes.gpu.histograms.mouseup_followed_by_click_present_latency) IGNORE NULLS)"
friendly_name = "Mouseup Followed By Click Present Latency"
description = "Time between receiving a mouseup which follow by a mouseclick on the event loop and compositing its result onto the screen (ms)"
category = "performance"
type = "histogram"

[metrics.fx_page_load_ms_2]
data_source = "main"
select_expression = "ARRAY_AGG(mozfun.hist.extract(payload.processes.content.histograms.fx_page_load_ms_2) IGNORE NULLS)"
friendly_name = "Fx Page Load Ms 2"
description = "Firefox: Time taken to load a page (ms). This includes all static contents, no dynamic content. Page reloads and loading of about: pages are not included."
category = "performance"
type = "histogram"

[metrics.perf_dom_content_loaded_time]
data_source = "main"
select_expression = "ARRAY_AGG(mozfun.hist.extract(payload.processes.content.histograms.perf_dom_content_loaded_time_ms) IGNORE NULLS)"
friendly_name = "Perf DOM Content Loaded Time"
description = "Time in milliseconds from navigationStart to domContentLoaded for the foreground http or https root content document."
category = "performance"
type = "histogram"

[metrics.perf_dom_contentperf_dom_content_loaded_time_from_responsestart_ms_loaded_time]
data_source = "main"
select_expression = "ARRAY_AGG(mozfun.hist.extract(payload.processes.content.histograms.perf_dom_content_loaded_time_from_responsestart_ms) IGNORE NULLS)"
friendly_name = "Perf DOM Content Loaded Time From Response Start"
description = "Time in milliseconds from responseStart to domContentLoaded for the foreground http or https root content document."
category = "performance"
type = "histogram"

[metrics.perf_page_load_time_from_responsestart]
data_source = "main"
select_expression = "ARRAY_AGG(mozfun.hist.extract(payload.processes.content.histograms.perf_page_load_time_from_responsestart_ms) IGNORE NULLS)"
friendly_name = "Perf Page Load Time from Response Start"
description = "Time in milliseconds from navigationStart to loadEventStart for the foreground http or https root content document."
category = "performance"
type = "histogram"

[metrics.perf_request_animation_callback_non_pageload]
data_source = "main"
select_expression = "ARRAY_AGG(mozfun.hist.extract(payload.processes.content.histograms.perf_request_animation_callback_non_pageload_ms) IGNORE NULLS)"
friendly_name = "Perf Request Animation Callback Non Pageload"
description = "Time spent in milliseconds calling all request animation frame callbacks for a document after it has reached readystate complete."
category = "performance"
type = "histogram"

[metrics.perf_request_animation_callback_pageload]
data_source = "main"
select_expression = "ARRAY_AGG(mozfun.hist.extract(payload.processes.content.histograms.perf_request_animation_callback_pageload_ms) IGNORE NULLS)"
friendly_name = "Perf Request Animation Callback Pageload"
description = "Time spent in milliseconds calling all request animation frame callbacks for a document after it has reached readystate complete."
category = "performance"
type = "histogram"

[metrics.loaded_tab_count]
data_source = "main"
select_expression = "ARRAY_AGG(mozfun.hist.extract(payload.histograms.loaded_tab_count) IGNORE NULLS)"
friendly_name = "Loaded Tab Count"
description = "Number of fully loaded (i.e., not pending from session restore) tabs opened across all windows, collected at most every 5 minutes whenever the user interacts with the browser in the following ways: open tab/window, page load, restoring a pending tab."
category = "performance"
type = "histogram"

[metrics.active_ticks]
data_source = "main"
select_expression = "SUM(payload.processes.parent.scalars.browser_engagement_active_ticks)"
friendly_name = "Browser Engagement Active Ticks"
description = "The count of the number of five-second intervals ('ticks') the user was considered 'active' in a subsession. Session activity involves keyboard or mouse interaction with the application. It does not take into account whether or not the window has focus or is in the foreground, only if it is receiving these interaction events."
category = "performance"
type = "scalar"

[metrics.subsession_length]
data_source = "main"
select_expression = "SUM(payload.info.subsession_length)"
friendly_name = "Subsession Length"
description = "The subsession length until now in seconds, monotonic"
category = "performance"
type = "scalar"

[metrics.tab_pinned_event_count]
data_source = "main"
select_expression = "SUM(payload.processes.parent.scalars.browser_engagement_tab_pinned_event_count)"
friendly_name = "Browser Engagement Tab Pinned Event Count"
description = "The count of tab pinned events per subsession, across all windows, after the session has been restored. This includes tab pinned events from private windows."
category = "tabs"
type = "scalar"

[metrics.tab_open_event_count]
data_source = "main"
select_expression = "SUM(payload.processes.parent.scalars.browser_engagement_tab_open_event_count)"
friendly_name = "Browser Engagement Tab Open Event Count"
description = "The count of tab open events per subsession, across all windows, after the session has been restored. This includes tab open events from private windows and from manual session restorations (i.e. after crashes and from about:home)."
category = "tabs"
type = "scalar"

[metrics.tab_unload_to_reload]
data_source = "main"
select_expression = "ARRAY_AGG(mozfun.hist.extract(payload.histograms.tab_unload_to_reload) IGNORE NULLS)"
friendly_name = "Tab Unload To Reload"
description = "How long (sec) a tab had been unloaded until it was reloaded."
category = "tabs"
type = "histogram"

[metrics.tab_reload_count]
data_source = "main"
select_expression = "SUM(payload.processes.parent.scalars.browser_engagement_tab_reload_count)"
friendly_name = "Browser Engagement Tab Reload Count"
description = "The count of tab reload events by the user after unloaded."
category = "tabs"
type = "scalar"

[metrics.tab_unload_count]
data_source = "main"
select_expression = "SUM(payload.processes.parent.scalars.browser_engagement_tab_unload_count)"
friendly_name = "Browser Engagement Tab Unload Count"
description = "The count of tab unload events by TabUnloader due to a low-memory situation."
category = "tabs"
type = "scalar"

[metrics.concurrent_pinned_tab_count]
data_source = "main"
select_expression = "SUM(payload.processes.parent.scalars.browser_engagement_max_concurrent_tab_pinned_count)"
friendly_name = "Browser Engagement Concurrent Pinned Tab Count"
description = "The count of maximum number of pinned tabs open during a subsession. This includes private windows and the ones opened when starting the browser. Starting Firefox 85 this includes number of restored pinned tabs at startup."
category = "tabs"
type = "scalar"

[metrics.concurrent_opened_tab_count]
data_source = "main"
select_expression = "SUM(payload.processes.parent.scalars.browser_engagement_max_concurrent_tab_count)"
friendly_name = "Browser Engagement Concurrent Opened Tab Count"
description = "The count of maximum number of tabs open during a subsession, across all windows, including tabs in private windows and restored at startup."
category = "tabs"
type = "scalar"

[metrics.opened_tab_count]
data_source = "main"
select_expression = "ARRAY_AGG(mozfun.hist.extract(payload.histograms.tab_count) IGNORE NULLS)"
friendly_name = "Opened Tab Count"
description = "Number of tabs opened across all windows, collected at most every 5 minutes whenever the user interacts with the browser in the following ways: open tab/window, page load."
category = "tabs"
type = "histogram"

[metrics.js_pageload_xdr_encoding_ms]
data_source = "main"
select_expression = "ARRAY_AGG(mozfun.hist.extract(payload.processes.content.histograms.js_pageload_xdr_encoding_ms) IGNORE NULLS)"
friendly_name = "Js Pageload Xdr Encoding Ms"
description = "Time spent during page load XDR encoding Javascript in ms."
category = "performance"
type = "histogram"

[metrics.js_pageload_protect_ms]
data_source = "main"
select_expression = "ARRAY_AGG(mozfun.hist.extract(payload.processes.content.histograms.js_pageload_protect_ms) IGNORE NULLS)"
friendly_name = "Js Pageload Protect Ms"
description = "Time spent during page load protecting JIT executable memory."
category = "performance"
type = "histogram"

[metrics.js_pageload_parse_ms]
data_source = "main"
select_expression = "ARRAY_AGG(mozfun.hist.extract(payload.processes.content.histograms.js_pageload_parse_ms) IGNORE NULLS)"
friendly_name = "Js Pageload Parse Ms"
category = "performance"
type = "histogram"

[metrics.js_pageload_execution_ms]
data_source = "main"
select_expression = "ARRAY_AGG(mozfun.hist.extract(payload.processes.content.histograms.js_pageload_execution_ms) IGNORE NULLS)"
friendly_name = "Js Pageload Execution Ms"
description = "Time spent during page load syntax parsing JS scripts on the main thread in ms."
category = "performance"
type = "histogram"

[metrics.js_pageload_delazification_ms]
data_source = "main"
select_expression = "ARRAY_AGG(mozfun.hist.extract(payload.processes.content.histograms.js_pageload_delazification_ms) IGNORE NULLS)"
friendly_name = "Js Pageload Delazification Ms"
description = "Time spent during page load delazifying Javascript in ms."
category = "performance"
type = "histogram"

[metrics.js_pageload_baseline_compile_ms]
data_source = "main"
select_expression = "ARRAY_AGG(mozfun.hist.extract(payload.processes.content.histograms.js_pageload_baseline_compile_ms) IGNORE NULLS)"
friendly_name = "Js Pageload Baseline Compile Ms"
description = "Time spent during page load baseline compiling Javascript in ms."
category = "performance"
type = "histogram"

[metrics.input_event_response_ms]
data_source = "main"
select_expression = "ARRAY_AGG(mozfun.hist.extract(payload.histograms.input_event_response_ms) IGNORE NULLS)"
friendly_name = "Input Event Response Ms"
description = "Time (ms) from the Input event being created to the end of it being handled for events handling during page load only"
category = "performance"
type = "histogram"

[metrics.memory_pressure_count]
data_source = "events_memory"
select_expression = "SUM(SAFE_CAST(SPLIT(event_string_value, ',')[OFFSET(1)] AS NUMERIC))"
friendly_name = "Memory Pressure Count"
description = "Event memory pressure count"
category = "performance"
type = "scalar"

[metrics.search_with_ads]
data_source = "search_clients_engines_sources_daily"
select_expression = "SUM(search_with_ads)"
friendly_name = "Search with Ads"
description = "Total number of Searches with Ads"
category = "search"
type = "scalar"

[metrics.ad_click]
data_source = "search_clients_engines_sources_daily"
select_expression = "SUM(ad_click)"
friendly_name = "Ad Clicks"
description = "Total number of Ad Clicks"
category = "search"
type = "scalar"

[metrics.sap]
data_source = "search_clients_engines_sources_daily"
select_expression = "SUM(sap)"
friendly_name = "SAP Search Count"
description = "Total number of SAP search counts"
category = "search"
type = "scalar"

[metrics.ad_click_organic]
data_source = "search_clients_engines_sources_daily"
select_expression = "SUM(ad_click_organic)"
friendly_name = "Organic Ad Click Count"
description = "Total number of Organic Ad Click Counts"
category = "search"
type = "scalar"

[metrics.is_default_browser]
data_source = "clients_daily"
select_expression = "COALESCE(LOGICAL_OR(is_default_browser), FALSE)"
friendly_name = "Is Default Browser"
type = "scalar"
description = """
Was Firefox the default browser at any point during the interval?
"""

[metrics.is_default_pdf_handler]
data_source = "main"
select_expression = "COALESCE(LOGICAL_OR(mozfun.map.get_key(payload.processes.parent.keyed_scalars.os_environment_is_default_handler, '.pdf')), FALSE)"
friendly_name = "Is Default PDF Handler (Windows)"
type = "scalar"
description = """
Was Firefox the default PDF Handler at any point during the interval?
"""

[metrics.is_pinned]
data_source = "clients_daily"
select_expression = "COALESCE(LOGICAL_OR(scalar_parent_os_environment_is_taskbar_pinned), FALSE)"
friendly_name = "Is Pinned (Windows Taskbar)"
type = "scalar"
description = """
Was Firefox pinned to the Windows Taskbar at any point during the interval?
"""

<<<<<<< HEAD
########################### START OF NEW TAB METRICS ########################### 

[metrics.newtab_searches]
data_source = "newtab_interactions"
select_expression = "SUM(COALESCE(searches, 0))"
friendly_name = "Newtab Handoff Searches"
type = "scalar"
description = """
Count of searches performed on the New Tab and handed off to the urlbar
"""

[metrics.newtab_searches_with_ads]
data_source = "newtab_interactions"
select_expression = "SUM(COALESCE(tagged_search_ad_impressions, 0))"
friendly_name = "Newtab Searches with Ads"
type = "scalar"
description = """
Count of searches performed on the New Tab that resulted in an ad impression on the SERP
"""

[metrics.newtab_ad_clicks]
data_source = "newtab_interactions"
select_expression = "SUM(COALESCE(tagged_search_ad_clicks, 0))"
friendly_name = "Newtab Ad Clicks"
type = "scalar"
description = """
Count of searches performed on the New Tab that resulted in an ad click
"""

[metrics.newtab_ad_click_rate]
data_source = "newtab_interactions"
select_expression = "SAFE_DIVIDE(SUM(COALESCE(tagged_search_ad_clicks, 0)),  SUM(COALESCE(tagged_search_ad_impressions, 0)))"
friendly_name = "Newtab Ad Click Rate"
type = "scalar"
description = """
New Tab ad clicks divided by New Tab searches with ads
"""

[metrics.organic_pocket_clicks]
data_source = "newtab_interactions"
select_expression = "SUM(COALESCE(organic_pocket_clicks, 0))"
friendly_name = "Organic Pocket Clicks"
type = "scalar"
description = """
Count of clicks on Organic Pocket content.
"""

[metrics.sponsered_pocket_clicks]
data_source = "newtab_interactions"
select_expression = "SUM(COALESCE(sponsored_pocket_clicks, 0))"
friendly_name = "Sponsored Pocket Clicks"
type = "scalar"
description = """
Count of clicks on Sponsored Pocket content.
"""

[metrics.organic_pocket_impressions]
data_source = "newtab_interactions"
select_expression = "SUM(COALESCE(organic_pocket_impressions, 0))"
friendly_name = "Organic Pocket Impressions"
type = "scalar"
description = """
Count of impressions on Organic Pocket content.
"""

[metrics.sponsored_pocket_impressions]
data_source = "newtab_interactions"
select_expression = "SUM(COALESCE(sponsored_pocket_impressions, 0))"
friendly_name = "Sponsored Pocket Impressions"
type = "scalar"
description = """
Count of impressions of Sponsored Pocket content.
"""

[metrics.sponsored_tile_impressions]
data_source = "newtab_interactions"
select_expression = "SUM(COALESCE(sponsored_topsite_impressions, 0))"
friendly_name = "Sponsored Tile Impressions"
type = "scalar"
description = """
Count of impressions of Sponsored Tiles (aka Sponsored Topsites on New Tab).
"""

[metrics.sponsored_tile_clicks]
data_source = "newtab_interactions"
select_expression = "SUM(COALESCE(sponsored_topsite_clicks, 0))"
friendly_name = "Sponsored Tile Clicks"
type = "scalar"
description = """
Count of clicks of Sponsored Tiles (aka Sponsored Topsites on New Tab).
"""

[metrics.newtab_newtab_enabled]
data_source = "newtab_interactions"
select_expression = "COALESCE(MAX(IF(newtab_newtab_category = 'enabled', 1, 0)), 0)"
friendly_name = "Newtab Newtab Enabled"
type = "scalar"
description = """
Whether or not new tabs are set to display the default New Tab page.
"""

[metrics.newtab_homepage_enabled]
data_source = "newtab_interactions"
select_expression = "COALESCE(MAX(IF(newtab_homepage_category = 'enabled', 1, 0)), 0)"
friendly_name = "Newtab Homepage Enabled"
type = "scalar"
description = """
Whether or not the homepage is set to display the default New Tab page.
"""

[metrics.newtab_search_enabled]
data_source = "newtab_interactions"
select_expression = "COALESCE(MAX(CAST(newtab_search_enabled AS INT)), 0)"
friendly_name = "Newtab Search Enabled"
type = "scalar"
description = """
Whether or not the SAP (i.e., search handoff) is enabled on the New Tab.
"""

[metrics.newtab_topsites_enabled]
data_source = "newtab_interactions"
select_expression = "COALESCE(MAX(CAST(topsites_enabled AS INT)), 0)"
friendly_name = "Newtab Topsites Enabled"
type = "scalar"
description = """
Whether or not topsites tiles are enabled on the New Tab.
"""

[metrics.newtab_sponsored_topsites_enabled]
data_source = "newtab_interactions"
select_expression = "COALESCE(MAX(CAST(sponsored_topsites_enabled AS INT)), 0)"
friendly_name = "Newtab Sponsored Topsites Enabled"
type = "scalar"
description = """
Whether or not sponsored topsites tiles are enabled on the New Tab.
"""

[metrics.newtab_pocket_enabled]
data_source = "newtab_interactions"
select_expression = "COALESCE(MAX(CAST(pocket_enabled AS INT)), 0)"
friendly_name = "Newtab Pocket Enabled"
type = "scalar"
description = """
Whether or not Pocket is enabled on the New Tab.
"""

[metrics.newtab_sponsored_pocket_stories_enabled]
data_source = "newtab_interactions"
select_expression = "COALESCE(MAX(CAST(pocket_sponsored_stories_enabled AS INT)), 0)"
friendly_name = "Newtab Sponsored Pocket Stories Enabled"
type = "scalar"
description = """
Whether or not Pocket Sponsored Stories is enabled on the New Tab.
"""

########################### END OF NEW TAB METRICS ########################### 
=======
[metrics.imported_bookmarks]
data_source = "clients_daily"
select_expression = "LOGICAL_OR(bookmark_migrations_quantity_all IS NOT NULL AND bookmark_migrations_quantity_all != 0)"
type = "scalar"
friendly_name = "Imported Bookmarks"
description = "Count of clients who imported bookmarks"
category = "Device Migration"
owner = "nflorez@mozilla.com"
deprecated = false


[metrics.imported_bookmarks_count]
data_source = "clients_daily"
select_expression = "NULLIF(SUM(bookmark_migrations_quantity_all), 0)"
type = "scalar"
friendly_name = "Total Number of Imported Bookmarks"
description = "Total number of imported bookmarks per client who imported"
category = "Device Migration"
owner = "nflorez@mozilla.com"
deprecated = false

[metrics.imported_logins]
data_source = "clients_daily"
select_expression = "LOGICAL_OR(logins_migrations_quantity_all IS NOT NULL AND logins_migrations_quantity_all != 0)"
type = "scalar"
friendly_name = "Imported Logins"
description = "Count of clients who imported logins"
category = "Device Migration"
owner = "nflorez@mozilla.com"
deprecated = false

[metrics.imported_logins_count]
data_source = "clients_daily"
select_expression = "NULLIF(SUM(logins_migrations_quantity_all), 0)"
type = "scalar"
friendly_name = "Total Number of Imported Logins"
description = "Total number of imported logins per client who imported"
category = "Device Migration"
owner = "nflorez@mozilla.com"
deprecated = false

[metrics.imported_history]
data_source = "clients_daily"
select_expression = "LOGICAL_OR(history_migrations_quantity_all IS NOT NULL AND history_migrations_quantity_all != 0)"
type = "scalar"
friendly_name = "Imported History"
description = "Count of clients who imported history"
category = "Device Migration"
owner = "nflorez@mozilla.com"
deprecated = false


[metrics.imported_history_count]
data_source = "clients_daily"
select_expression = "NULLIF(SUM(history_migrations_quantity_all), 0)"
type = "scalar"
friendly_name = "Total Number of Imported History Links"
description = "Total number of imported history links per client who imported"
category = "Device Migration"
owner = "nflorez@mozilla.com"
deprecated = false

>>>>>>> 4cdfa574

[dimensions]

[dimensions.os]
data_source = "main"
select_expression = "normalized_os"
friendly_name = "Operating System"
description = "Normalized Operating System"

[dimensions.cores_count]
data_source = "main"
select_expression = "environment.system.cpu.cores"
friendly_name = "Cores Count"
description = "Number of CPU cores"

[dimensions.build]
data_source = "main"
select_expression = "SAFE.SUBSTR(application.build_id, 0, 8)"
friendly_name = "Build ID"
description = "Build ID"

[dimensions.country]
data_source = "main"
select_expression = "normalized_country_code"
friendly_name = "Country"
description = "Normalized Country Code"


[data_sources]
  
[data_sources.main]
from_expression = """(
    SELECT
        *,
        DATE(submission_timestamp) AS submission_date,
        environment.experiments
    FROM `moz-fx-data-shared-prod`.telemetry_stable.main_v4
)"""
experiments_column_type = "native"
friendly_name = "Main"
description = "Main ping table"

[data_sources.crash]
from_expression = """(
    SELECT
        *,
        DATE(submission_timestamp) AS submission_date,
        environment.experiments
    FROM mozdata.telemetry.crash
)"""
experiments_column_type = "native"
description = "Crash ping table"
friendly_name = "Crash"

[data_sources.events_memory]
from_expression = """
    (
        SELECT
            *
        FROM `moz-fx-data-shared-prod.telemetry.events`
        WHERE 
            event_category = 'memory_watcher'
            AND event_method = 'on_high_memory'
            AND event_object = 'stats'
    )
"""
submission_date_column = "DATE(submission_date)"
friendly_name = "Memory events"
description = "Memory related events"

[data_sources.search_clients_engines_sources_daily]
from_expression = "mozdata.search.search_clients_engines_sources_daily"
submission_date_column = "submission_date"
experiments_column_type = "none"
friendly_name = "Search Clients Engines Sources Daily"
description = "Search Clients Engines Sources Daily"

[data_sources.clients_daily]
from_expression = "mozdata.telemetry.clients_daily"
friendly_name = "Clients Daily"
description = "Clients Daily"

[data_sources.search_clients_daily]
from_expression = "mozdata.search.search_clients_engines_sources_daily"
experiments_column_type = "none"
description = "Search Clients Daily"
friendly_name = "Search Clients Daily"

[data_sources.main_summary]
from_expression = "mozdata.telemetry.main_summary"
friendly_name = "Main Summary"
description = "Main Summary (Deprecated; use clients daily instead)"

[data_sources.events]
from_expression = "mozdata.telemetry.events"
experiments_column_type = "native"
friendly_name = "Events"
description = "Events Ping"

[data_sources.newtab_interactions]
from_expression = "mozdata.telemetry.newtab_interactions"
experiments_column_type = "native"
submission_date_column = "submission_date"
description = "New Tab Interactions"
friendly_name = "New Tab Interactions"

[data_sources.normandy_events]
from_expression = """(
    SELECT
        *
    FROM mozdata.telemetry.events
    WHERE event_category = 'normandy'
)"""
experiments_column_type="native"
friendly_name = "Normandy Events"
description = "Normandy Events"

[data_sources.cfr]
from_expression = """(
    SELECT
        *,
        DATE(submission_timestamp) AS submission_date
    FROM `moz-fx-data-derived-datasets`.messaging_system.cfr
)"""
experiments_column_type = "native"
friendly_name = "CFR"
description = "CFR pings"

[data_sources.activity_stream_events]
from_expression = """(
    SELECT
        *,
        DATE(submission_timestamp) AS submission_date
    FROM mozdata.activity_stream.events
)"""
experiments_column_type = "native"
friendly_name = "Activity Stream Events"
description = "Activity Stream Event pings"



[segments]

[segments.regular_users_v3]
data_source = "clients_last_seen"
select_expression = '{{agg_any("is_regular_user_v3")}}'
friendly_name = "Regular users (v3)"
description = """
    Clients who used Firefox on at least 14 of the 27 days prior to enrolling.
    This segment is characterized by high retention.
"""

[segments.new_or_resurrected_v3]
data_source = "clients_last_seen"
select_expression = "LOGICAL_OR(COALESCE(is_new_or_resurrected_v3, TRUE))"
friendly_name = "New or resurrected users (v3)"
description = """
    Clients who used Firefox on none of the 27 days prior to enrolling.
"""

[segments.weekday_regular_v1]
data_source = "clients_last_seen"
select_expression = '{{agg_any("is_weekday_regular_v1")}}'
friendly_name = "Weekday regular users (v1)"
description = """
    A subset of "regular users" who typically use Firefox on weekdays.
"""

[segments.allweek_regular_v1]
data_source = "clients_last_seen"
select_expression = '{{agg_any("is_allweek_regular_v1")}}'
friendly_name = "All-week regulars (v1)"
description = """
    A subset of "regular users" that have used Firefox on weekends.
"""

[segments.new_unique_profiles]
data_source = "clients_last_seen"
select_expression = "COALESCE(ANY_VALUE(first_seen_date) >= submission_date, TRUE)"
friendly_name = "New unique profiles"
description = """
    Clients that enrolled the first date their client_id ever appeared
    in telemetry (i.e. new, unique profiles).
"""

[segments.pocket_countries]
data_source = "newtab_interactions"
select_expression = "LOGICAL_OR(COALESCE(country_code in ('AT', 'BE', 'CA', 'CH', 'DE', 'GB', 'IE', 'IN', 'US'), FALSE))"
friendly_name = "Pocket Countries"
description = """
    Clients in countries with Pocket.
"""

[segments.sponsored_tile_countries]
data_source = "newtab_interactions"
select_expression = "LOGICAL_OR(COALESCE(country_code in ('AU', 'BR', 'CA', 'DE', 'ES', 'FR', 'GB', 'IN', 'IT', 'JA', 'MX', 'US'), FALSE))"
friendly_name = "Sponsored Tile Countries"
description = """
    Clients in countries with AdMarketplace Sponsored Tiles.
"""

[segments.marketing_tier1_countries]
data_source = "newtab_interactions"
select_expression = "LOGICAL_OR(COALESCE(country_code in ('CA', 'DE', 'FR', 'GB', 'US'), FALSE))"
friendly_name = "Marketing Tier1 Countries"
description = """
    Clients in countries considered Tier 1 by Marketing. Other business units may have different definitions of 'Tier 1'.
"""

[segments.data_sources]

[segments.data_sources.clients_last_seen]
from_expression = "mozdata.telemetry.clients_last_seen"
window_start = 0
window_end = 0

[segments.data_sources.clients_daily]
from_expression = "mozdata.telemetry.clients_daily"
window_start = 0
window_end = 0

[segments.data_sources.newtab_interactions]
from_expression = "mozdata.telemetry.newtab_interactions"
window_start = 0
window_end = 0<|MERGE_RESOLUTION|>--- conflicted
+++ resolved
@@ -858,7 +858,6 @@
 Was Firefox pinned to the Windows Taskbar at any point during the interval?
 """
 
-<<<<<<< HEAD
 ########################### START OF NEW TAB METRICS ########################### 
 
 [metrics.newtab_searches]
@@ -1015,7 +1014,7 @@
 """
 
 ########################### END OF NEW TAB METRICS ########################### 
-=======
+
 [metrics.imported_bookmarks]
 data_source = "clients_daily"
 select_expression = "LOGICAL_OR(bookmark_migrations_quantity_all IS NOT NULL AND bookmark_migrations_quantity_all != 0)"
@@ -1078,7 +1077,6 @@
 owner = "nflorez@mozilla.com"
 deprecated = false
 
->>>>>>> 4cdfa574
 
 [dimensions]
 
